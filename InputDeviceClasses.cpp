<<<<<<< HEAD
#include "inputdev/SDeviceSignature.hpp"
#include "inputdev/CDolphinSmashAdapter.hpp"
#include "inputdev/CDualshockPad.hpp"
=======
#include "boo/inputdev/DeviceSignature.hpp"
#include "boo/inputdev/DolphinSmashAdapter.hpp"
>>>>>>> 2c2991d4

namespace boo
{

const DeviceSignature BOO_DEVICE_SIGS[] =
{
<<<<<<< HEAD
    DEVICE_SIG(CDolphinSmashAdapter, 0x57e, 0x337),
    DEVICE_SIG(CDualshockController, 0x54c, 0x268),
=======
    DEVICE_SIG(DolphinSmashAdapter, 0x57e, 0x337),
>>>>>>> 2c2991d4
    DEVICE_SIG_SENTINEL()
};

}<|MERGE_RESOLUTION|>--- conflicted
+++ resolved
@@ -1,23 +1,14 @@
-<<<<<<< HEAD
-#include "inputdev/SDeviceSignature.hpp"
-#include "inputdev/CDolphinSmashAdapter.hpp"
-#include "inputdev/CDualshockPad.hpp"
-=======
 #include "boo/inputdev/DeviceSignature.hpp"
 #include "boo/inputdev/DolphinSmashAdapter.hpp"
->>>>>>> 2c2991d4
+#include "boo/inputdev/DualshockPad.hpp"
 
 namespace boo
 {
 
 const DeviceSignature BOO_DEVICE_SIGS[] =
 {
-<<<<<<< HEAD
-    DEVICE_SIG(CDolphinSmashAdapter, 0x57e, 0x337),
-    DEVICE_SIG(CDualshockController, 0x54c, 0x268),
-=======
     DEVICE_SIG(DolphinSmashAdapter, 0x57e, 0x337),
->>>>>>> 2c2991d4
+    DEVICE_SIG(DualshockPad, 0x54c, 0x268),
     DEVICE_SIG_SENTINEL()
 };
 
